[build-system]
requires = ["setuptools", "wheel"]
build-backend = "setuptools.build_meta"

[tool.setuptools]
packages = ["hirundo"]

[project]
name = "hirundo"
version = "0.1.16"
description = "This package is used to interface with Hirundo's platform. It provides a simple API to optimize your ML datasets."
authors = [{ name = "Hirundo", email = "dev@hirundo.io" }]
readme = "README.md"
license = { file = "LICENSE" }
classifiers = [
    "License :: OSI Approved :: MIT License",
    "Programming Language :: Python",
    "Programming Language :: Python :: 3",
]
keywords = [
    "dataset",
    "machine learning",
    "data science",
    "data engineering",
]
requires-python = ">= 3.9"
dependencies = [
    "pyyaml>=6.0.1",
    "types-PyYAML>=6.0.12",
    "pydantic>=2.7.1",
    "twine>=5.0.0",
    "python-dotenv>=1.0.1",
    "types-requests>=2.31.0",
    "typer>=0.12.3",
    "httpx>=0.27.0",
    "stamina>=24.2.0",
    "httpx-sse>=0.4.0",
    "tqdm>=4.66.5",
]

[project.scripts]
hirundo = "hirundo.cli:app"

[project.urls]
Homepage = "https://github.com/Hirundo-io/hirundo-client"

[project.optional-dependencies]
dev = [
    "pyyaml>=6.0.1",
    "types-PyYAML>=6.0.12",
    "pydantic>=2.7.1",
    "twine>=5.0.0",
    "python-dotenv>=1.0.1",
    "types-requests>=2.31.0",
    "types-setuptools>=69.5.0",
    "typer>=0.12.3",
    "httpx>=0.27.0",
    "stamina>=24.2.0",
    "httpx-sse>=0.4.0",
    "pytest>=8.2.0",
    "pytest-asyncio>=0.23.6",
    "uv>=0.5.8",
    "pre-commit>=3.7.1",
    "virtualenv>=20.6.6",
    #  ⬆️ Needed for `pre-commit` and locking version for `safety-cli`
<<<<<<< HEAD
    "ruff>=0.11.0",
=======
    "ruff>=0.11.6",
>>>>>>> c655dbd2
    "bumpver",
    "platformdirs>=4.3.6",
    "safety>=3.2.13",
]
docs = [
    "sphinx>=7.4.7",
    "sphinx-autobuild>=2024.4.16",
    # ⬆️ Currently doesn't support Python 3.9: https://github.com/sphinx-doc/sphinx-autobuild/pull/157
    # As such, keeping it, but will not use it until the new version is released.
    "sphinx-click>=5.0.1",
    "autodoc_pydantic>=2.2.0",
    "furo",
    "sphinx-multiversion",
    "esbonio",
    "starlette>0.40.0",
    "markupsafe>=3.0.2",
    #  Force `starlette` and `markupsafe` to versions compatible with `dev` dependencies.
]
pandas = [
    "pandas>=2.2.3",
]
polars = [
    "polars>=1.0.0",
]

[tool.bumpver]
current_version = "0.1.3b1"
version_pattern = "MAJOR.MINOR.PATCH[PYTAGNUM]"

[tool.bumpver.file_patterns]
"pyproject.toml" = [
    '^version = "{version}"$',
]
"hirundo/__init__.py" = [
    '^__version__ = "{version}"$',
]
"docs/_templates/github-pages-redirect.html" = [
    """<meta http-equiv="refresh" content="0; url=./v{version}/index.html" />""",
    """<link rel="canonical" href="https://hirundo-io.github.io/hirundo/v{version}/index.html" />$"""
]

[tool.ruff]
src = ["hirundo"]
include = ["pyproject.toml", "hirundo/**/*.py", "tests/**/*.py", "notebooks/**/*.ipynb"]

# Exclude a variety of commonly ignored directories.
exclude = [
    ".bzr",
    ".direnv",
    ".eggs",
    ".git",
    ".git-rewrite",
    ".hg",
    ".ipynb",
    ".ipynb_checkpoints",
    ".mypy_cache",
    ".nox",
    ".pants.d",
    ".pyenv",
    ".pytest_cache",
    ".pytype",
    ".ruff_cache",
    ".svn",
    ".tox",
    ".venv",
    ".vscode",
    "__pypackages__",
    "_build",
    "buck-out",
    "build",
    "dist",
    "node_modules",
    "site-packages",
    ".venv",               # This is the default
    ".micromamba",
]

# Same as Black.
line-length = 88
indent-width = 4

[tool.ruff.lint]
# Enable Pyflakes (`F`) and a subset of the pycodestyle (`E`)  codes by default.
# Unlike Flake8, Ruff doesn't enable pycodestyle warnings (`W`) or
# McCabe complexity (`C901`) by default.
select = [
    "E4",
    "E7",
    "E9",
    "F",
    "W",
    "C901",
    "I",
    "N",
    "UP",
    "S",
    "B",
    "A",
    "TID",
    "TCH",
    "NPY",
]
ignore = []

# Allow fix for all enabled rules (when `--fix`) is provided.
fixable = ["ALL"]
# Disable fix for unused imports possibly needed for export.
unfixable = ["F401"]

# Allow unused variables when underscore-prefixed.
dummy-variable-rgx = "^(_+|(_+[a-zA-Z0-9_]*[a-zA-Z0-9]+?))$"

[tool.ruff.lint.per-file-ignores]
"tests/*.py" = ["S101"]
"notebooks/**/*.ipynb" = ["S324"]

[tool.pyright]
typeCheckingMode = "standard"
autoSearchPaths = true<|MERGE_RESOLUTION|>--- conflicted
+++ resolved
@@ -17,12 +17,7 @@
     "Programming Language :: Python",
     "Programming Language :: Python :: 3",
 ]
-keywords = [
-    "dataset",
-    "machine learning",
-    "data science",
-    "data engineering",
-]
+keywords = ["dataset", "machine learning", "data science", "data engineering"]
 requires-python = ">= 3.9"
 dependencies = [
     "pyyaml>=6.0.1",
@@ -63,11 +58,7 @@
     "pre-commit>=3.7.1",
     "virtualenv>=20.6.6",
     #  ⬆️ Needed for `pre-commit` and locking version for `safety-cli`
-<<<<<<< HEAD
-    "ruff>=0.11.0",
-=======
     "ruff>=0.11.6",
->>>>>>> c655dbd2
     "bumpver",
     "platformdirs>=4.3.6",
     "safety>=3.2.13",
@@ -86,32 +77,29 @@
     "markupsafe>=3.0.2",
     #  Force `starlette` and `markupsafe` to versions compatible with `dev` dependencies.
 ]
-pandas = [
-    "pandas>=2.2.3",
-]
-polars = [
-    "polars>=1.0.0",
-]
+pandas = ["pandas>=2.2.3"]
+polars = ["polars>=1.0.0"]
 
 [tool.bumpver]
 current_version = "0.1.3b1"
 version_pattern = "MAJOR.MINOR.PATCH[PYTAGNUM]"
 
 [tool.bumpver.file_patterns]
-"pyproject.toml" = [
-    '^version = "{version}"$',
-]
-"hirundo/__init__.py" = [
-    '^__version__ = "{version}"$',
-]
+"pyproject.toml" = ['^version = "{version}"$']
+"hirundo/__init__.py" = ['^__version__ = "{version}"$']
 "docs/_templates/github-pages-redirect.html" = [
     """<meta http-equiv="refresh" content="0; url=./v{version}/index.html" />""",
-    """<link rel="canonical" href="https://hirundo-io.github.io/hirundo/v{version}/index.html" />$"""
+    """<link rel="canonical" href="https://hirundo-io.github.io/hirundo/v{version}/index.html" />$""",
 ]
 
 [tool.ruff]
 src = ["hirundo"]
-include = ["pyproject.toml", "hirundo/**/*.py", "tests/**/*.py", "notebooks/**/*.ipynb"]
+include = [
+    "pyproject.toml",
+    "hirundo/**/*.py",
+    "tests/**/*.py",
+    "notebooks/**/*.ipynb",
+]
 
 # Exclude a variety of commonly ignored directories.
 exclude = [
@@ -141,7 +129,7 @@
     "dist",
     "node_modules",
     "site-packages",
-    ".venv",               # This is the default
+    ".venv",              # This is the default
     ".micromamba",
 ]
 
