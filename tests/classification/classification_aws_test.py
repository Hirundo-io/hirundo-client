--- conflicted
+++ resolved
@@ -27,8 +27,7 @@
 )
 test_dataset = OptimizationDataset(
     name=f"TEST-AWS cifar10 classification dataset{unique_id}",
-<<<<<<< HEAD
-    labeling_type=LabelingType.SingleLabelClassification,
+    labeling_type=LabelingType.SINGLE_LABEL_CLASSIFICATION,
     storage_integration=StorageIntegration(
         name=f"cifar10bucket{unique_id}",
         type=StorageTypes.S3,
@@ -36,21 +35,6 @@
     ),
     labeling_info=HirundoCSV(
         csv_url=s3_bucket.get_url(path="/pytorch-cifar/data/cifar10.csv"),
-=======
-    labelling_type=LabellingType.SINGLE_LABEL_CLASSIFICATION,
-    dataset_storage=StorageLink(
-        storage_integration=StorageIntegration(
-            name=f"cifar10bucket{unique_id}",
-            type=StorageTypes.S3,
-            s3=StorageS3(
-                bucket_url="s3://cifar10bucket",
-                region_name="us-east-2",
-                access_key_id=os.environ["AWS_ACCESS_KEY"],
-                secret_access_key=os.environ["AWS_SECRET_ACCESS_KEY"],
-            ),
-        ),
-        path="/pytorch-cifar/data",
->>>>>>> 28b7c399
     ),
     data_root_url=s3_bucket.get_url(path="/pytorch-cifar/data"),
     classes=[
