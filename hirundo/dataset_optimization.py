--- conflicted
+++ resolved
@@ -64,7 +64,6 @@
 }
 
 
-<<<<<<< HEAD
 class DatasetOptimizationResults(BaseModel):
     model_config = {"arbitrary_types_allowed": True}
 
@@ -76,7 +75,8 @@
     """
     A pandas DataFrame containing the warnings and errors of the optimization run
     """
-=======
+
+
 CUSTOMER_INTERCHANGE_DTYPES: DtypeArg = {
     "image_path": str,
     "label_path": str,
@@ -95,7 +95,6 @@
     # ⬆️ If exists, must be one of the following:
     # NO_LABELS/MISSING_IMAGE/INVALID_IMAGE/INVALID_BBOX/INVALID_BBOX_SIZE/INVALID_SEG/INVALID_SEG_SIZE
 }
->>>>>>> f7bc866c
 
 
 class OptimizationDataset(BaseModel):
@@ -332,16 +331,17 @@
     @staticmethod
     def _read_csvs_to_df(data: dict):
         if data["state"] == RunStatus.SUCCESS.value:
-<<<<<<< HEAD
             data["result"]["suspects"] = OptimizationDataset._clean_df_index(
-                pd.read_csv(StringIO(data["result"]["suspects"]))
+                pd.read_csv(
+                    StringIO(data["result"]["suspects"]),
+                    dtype=CUSTOMER_INTERCHANGE_DTYPES,
+                )
             )
             data["result"]["warnings_and_errors"] = OptimizationDataset._clean_df_index(
-                pd.read_csv(StringIO(data["result"]["warnings_and_errors"]))
-=======
-            data["result"] = OptimizationDataset._clean_df_index(
-                pd.read_csv(StringIO(data["result"]), dtype=CUSTOMER_INTERCHANGE_DTYPES)
->>>>>>> f7bc866c
+                pd.read_csv(
+                    StringIO(data["result"]["warnings_and_errors"]),
+                    dtype=CUSTOMER_INTERCHANGE_DTYPES,
+                )
             )
         else:
             pass
