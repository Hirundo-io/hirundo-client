import json
import typing
from collections.abc import AsyncGenerator, Generator
from enum import Enum
from io import StringIO
from typing import Union, overload

import httpx
import numpy as np
import pandas as pd
import requests
from pandas._typing import DtypeArg
from pydantic import BaseModel, Field, model_validator
from tqdm import tqdm
from tqdm.contrib.logging import logging_redirect_tqdm

from hirundo._env import API_HOST
from hirundo._headers import get_auth_headers, json_headers
from hirundo._iter_sse_retrying import aiter_sse_retrying, iter_sse_retrying
from hirundo._timeouts import MODIFY_TIMEOUT, READ_TIMEOUT
from hirundo.enum import DatasetMetadataType, LabellingType
from hirundo.logger import get_logger
from hirundo.storage import StorageIntegration, StorageLink

logger = get_logger(__name__)


class HirundoError(Exception):
    """
    Custom exception used to indicate errors in `hirundo` dataset optimization runs
    """

    pass


MAX_RETRIES = 200  # Max 200 retries for HTTP SSE connection


class RunStatus(Enum):
    STARTED = "STARTED"
    PENDING = "PENDING"
    SUCCESS = "SUCCESS"
    FAILURE = "FAILURE"
    AWAITING_MANUAL_APPROVAL = "AWAITING MANUAL APPROVAL"


CUSTOMER_INTERCHANGE_DTYPES: DtypeArg = {
    "image_path": str,
    "label_path": str,
    "segments_mask_path": str,
    "segment_id": np.int32,
    "label": str,
    "bbox_id": str,
    "x1": np.int32,
    "y1": np.int32,
    "x2": np.int32,
    "y2": np.int32,
    "suspect_level": np.float32,  # If exists, must be one of the values in the enum below
    "suggested_label": str,
    "suggested_label_conf": np.float32,
    "status": str,
    # ⬆️ If exists, must be one of the following:
    # NO_LABELS/MISSING_IMAGE/INVALID_IMAGE/INVALID_BBOX/INVALID_BBOX_SIZE/INVALID_SEG/INVALID_SEG_SIZE
}


class OptimizationDataset(BaseModel):
    name: str
    """
    The name of the dataset. Used to identify it amongst the list of datasets
    belonging to your organization in `hirundo`.
    """
    labelling_type: LabellingType
    """
    Indicates the labelling type of the dataset. The labelling type can be one of the following:
    - `LabellingType.SingleLabelClassification`: Indicates that the dataset is for classification tasks
    - `LabellingType.ObjectDetection`: Indicates that the dataset is for object detection tasks
    """
    dataset_storage: Union[StorageLink, None]
    """
    The storage link to the dataset. This can be a link to a file or a directory containing the dataset.
    If `None`, the `dataset_id` field must be set.
    """

    classes: list[str]
    """
    A full list of possible classes used in classification / object detection.
    It is currently required for clarity and performance.
    """
    dataset_metadata_path: str = "metadata.csv"
    """
    The path to the dataset metadata file within storage integration, e.g. S3 Bucket / GCP Bucket / Azure Blob storage / Git repo.
    Note: This path will be prefixed with the `StorageLink`'s `path`.
    """
    dataset_metadata_type: DatasetMetadataType = DatasetMetadataType.HirundoCSV
    """
    The type of dataset metadata file. The dataset metadata file can be one of the following:
    - `DatasetMetadataType.HirundoCSV`: Indicates that the dataset metadata file is a CSV file with the Hirundo format

    Currently no other formats are supported. Future versions of `hirundo` may support additional formats.
    """

    storage_integration_id: Union[int, None] = Field(default=None, init=False)
    """
    The ID of the storage integration used to store the dataset and metadata.
    """
    dataset_id: Union[int, None] = Field(default=None, init=False)
    """
    The ID of the dataset created on the server.
    """
    run_id: Union[str, None] = Field(default=None, init=False)
    """
    The ID of the Dataset Optimization run created on the server.
    """

    @model_validator(mode="after")
    def validate_dataset(self):
        if self.dataset_storage is None and self.storage_integration_id is None:
            raise ValueError("No dataset storage has been provided")
        return self

    @staticmethod
    def list(organization_id: Union[int, None] = None) -> list[dict]:
        """
        Lists all the `OptimizationDataset` instances created by user's default organization
        or the `organization_id` passed
        Note: The return type is `list[dict]` and not `list[OptimizationDataset]`

        Args:
            organization_id: The ID of the organization to list the datasets for.
        """
        response = requests.get(
            f"{API_HOST}/dataset-optimization/dataset/",
            params={"dataset_organization_id": organization_id},
            headers=get_auth_headers(),
            timeout=READ_TIMEOUT,
        )
        response.raise_for_status()
        return response.json()

    @staticmethod
    def delete_by_id(dataset_id: int) -> None:
        """
        Deletes a `OptimizationDataset` instance from the server by its ID

        Args:
            dataset_id: The ID of the `OptimizationDataset` instance to delete
        """
        response = requests.delete(
            f"{API_HOST}/dataset-optimization/dataset/{dataset_id}",
            headers=get_auth_headers(),
            timeout=MODIFY_TIMEOUT,
        )
        response.raise_for_status()
        logger.info("Deleted dataset with ID: %s", dataset_id)

    def delete(self, storage_integration=True) -> None:
        """
        Deletes the active `OptimizationDataset` instance from the server.
        It can only be used on a `OptimizationDataset` instance that has been created.

        Args:
            storage_integration: If True, the `OptimizationDataset`'s `StorageIntegration` will also be deleted

        Note: If `storage_integration` is not set to `False` then the `storage_integration_id` must be set
        This can either be set manually or by creating the `StorageIntegration` instance via the `OptimizationDataset`'s
        `create` method
        """
        if storage_integration:
            if not self.storage_integration_id:
                raise ValueError("No storage integration has been created")
            StorageIntegration.delete_by_id(self.storage_integration_id)
        if not self.dataset_id:
            raise ValueError("No dataset has been created")
        self.delete_by_id(self.dataset_id)

    def create(self) -> int:
        """
        Create a `OptimizationDataset` instance on the server.
        If `storage_integration_id` is not set, it will be created.
        """
        if not self.dataset_storage:
            raise ValueError("No dataset storage has been provided")
        if (
            self.dataset_storage
            and self.dataset_storage.storage_integration
            and not self.storage_integration_id
        ):
            self.storage_integration_id = (
                self.dataset_storage.storage_integration.create()
            )
        model_dict = self.model_dump()
        # ⬆️ Get dict of model fields from Pydantic model instance
        dataset_response = requests.post(
            f"{API_HOST}/dataset-optimization/dataset/",
            json={
                "dataset_storage": {
                    "storage_integration_id": self.storage_integration_id,
                    "path": self.dataset_storage.path,
                },
                **{k: model_dict[k] for k in model_dict.keys() - {"dataset_storage"}},
            },
            headers={
                **json_headers,
                **get_auth_headers(),
            },
            timeout=MODIFY_TIMEOUT,
        )
        dataset_response.raise_for_status()
        self.dataset_id = dataset_response.json()["id"]
        if not self.dataset_id:
            raise HirundoError("Failed to create the dataset")
        logger.info("Created dataset with ID: %s", self.dataset_id)
        return self.dataset_id

    @staticmethod
    def launch_optimization_run(dataset_id: int) -> str:
        """
        Run the dataset optimization process on the server using the dataset with the given ID
        i.e. `dataset_id`.

        Args:
            dataset_id: The ID of the dataset to run optimization on.

        Returns:
            ID of the run (`run_id`).
        """
        run_response = requests.post(
            f"{API_HOST}/dataset-optimization/run/{dataset_id}",
            headers=get_auth_headers(),
            timeout=MODIFY_TIMEOUT,
        )
        run_response.raise_for_status()
        return run_response.json()["run_id"]

    def run_optimization(self) -> str:
        """
        If the dataset was not created on the server yet, it is created.
        Run the dataset optimization process on the server using the active `OptimizationDataset` instance

        Returns:
            An ID of the run (`run_id`) and stores that `run_id` on the instance
        """
        try:
            if not self.dataset_id:
                self.dataset_id = self.create()
            run_id = self.launch_optimization_run(self.dataset_id)
            self.run_id = run_id
            logger.info("Started the run with ID: %s", run_id)
            return run_id
        except requests.HTTPError as error:
            try:
                content = error.response.json()
                logger.error(
                    "HTTP Error! Status code:",
                    error.response.status_code,
                    "Content:",
                    content,
                )
            except Exception:
                content = error.response.text
            raise HirundoError(
                f"Failed to start the run. Status code: {error.response.status_code} Content: {content}"
            ) from error
        except Exception as error:
            raise HirundoError(f"Failed to start the run: {error}") from error

    def clean_ids(self):
        """
        Reset `dataset_id`, `storage_integration_id`, and `run_id` values on the instance to default value of `None`
        """
        self.storage_integration_id = None
        self.dataset_id = None
        self.run_id = None

    @staticmethod
    def _clean_df_index(df: "pd.DataFrame") -> "pd.DataFrame":
        """
        Clean the index of a dataframe in case it has unnamed columns.

        Args:
            df (DataFrame): Dataframe to clean

        Returns:
            DataFrame: Cleaned dataframe
        """
        index_cols = sorted(
            [col for col in df.columns if col.startswith("Unnamed")], reverse=True
        )
        if len(index_cols) > 0:
            df.set_index(index_cols.pop(), inplace=True)
            df.rename_axis(index=None, columns=None, inplace=True)
            if len(index_cols) > 0:
                df.drop(columns=index_cols, inplace=True)

        return df

    @staticmethod
    def _read_csv_to_df(data: dict):
        if data["state"] == RunStatus.SUCCESS.value:
<<<<<<< HEAD
            data["result"] = pd.read_csv(
                StringIO(data["result"]), dtype=CUSTOMER_INTERCHANGE_DTYPES
=======
            data["result"] = OptimizationDataset._clean_df_index(
                pd.read_csv(StringIO(data["result"]))
>>>>>>> 3c98b18f
            )
        else:
            pass

    @staticmethod
    def _check_run_by_id(run_id: str, retry=0) -> Generator[dict, None, None]:
        if retry > MAX_RETRIES:
            raise HirundoError("Max retries reached")
        last_event = None
        with httpx.Client(timeout=httpx.Timeout(None, connect=5.0)) as client:
            for sse in iter_sse_retrying(
                client,
                "GET",
                f"{API_HOST}/dataset-optimization/run/{run_id}",
                headers=get_auth_headers(),
            ):
                if sse.event == "ping":
                    continue
                logger.debug(
                    "[SYNC] received event: %s with data: %s and ID: %s and retry: %s",
                    sse.event,
                    sse.data,
                    sse.id,
                    sse.retry,
                )
                last_event = json.loads(sse.data)
                if not last_event:
                    continue
                data = last_event["data"]
                OptimizationDataset._read_csv_to_df(data)
                yield data
        if not last_event or last_event["data"]["state"] == RunStatus.PENDING.value:
            OptimizationDataset._check_run_by_id(run_id, retry + 1)

    @staticmethod
    @overload
    def check_run_by_id(
        run_id: str, stop_on_manual_approval: typing.Literal[True]
    ) -> typing.Optional[pd.DataFrame]:
        ...

    @staticmethod
    @overload
    def check_run_by_id(
        run_id: str, stop_on_manual_approval: typing.Literal[False] = False
    ) -> pd.DataFrame:
        ...

    @staticmethod
    @overload
    def check_run_by_id(
        run_id: str, stop_on_manual_approval: bool
    ) -> typing.Optional[pd.DataFrame]:
        ...

    @staticmethod
    def check_run_by_id(
        run_id: str, stop_on_manual_approval: bool = False
    ) -> typing.Optional[pd.DataFrame]:
        """
        Check the status of a run given its ID

        Args:
            run_id: The `run_id` produced by a `run_optimization` call
            stop_on_manual_approval: If True, the function will return `None` if the run is awaiting manual approval

        Returns:
            A pandas DataFrame with the results of the optimization run

        Raises:
            HirundoError: If the maximum number of retries is reached or if the run fails
        """
        logger.debug("Checking run with ID: %s", run_id)
        with logging_redirect_tqdm():
            t = tqdm(total=100.0)
            for iteration in OptimizationDataset._check_run_by_id(run_id):
                if iteration["state"] == RunStatus.SUCCESS.value:
                    t.set_description("Optimization run completed successfully")
                    t.n = 100.0
                    t.refresh()
                    t.close()
                    return iteration["result"]
                elif iteration["state"] == RunStatus.PENDING.value:
                    t.set_description("Optimization run queued and not yet started")
                    t.n = 0.0
                    t.refresh()
                elif iteration["state"] == RunStatus.STARTED.value:
                    t.set_description(
                        "Optimization run in progress. Downloading dataset"
                    )
                    t.n = 0.0
                    t.refresh()
                elif iteration["state"] is None:
                    if (
                        iteration["result"]
                        and isinstance(iteration["result"], dict)
                        and iteration["result"]["result"]
                        and isinstance(iteration["result"]["result"], str)
                    ):
                        current_progress_percentage = float(
                            iteration["result"]["result"].removesuffix("% done")
                        )
                        desc = (
                            "Optimization run completed. Uploading results"
                            if current_progress_percentage == 100.0
                            else "Optimization run in progress"
                        )
                        t.set_description(desc)
                        t.n = current_progress_percentage
                        t.refresh()
                elif iteration["state"] == RunStatus.AWAITING_MANUAL_APPROVAL.value:
                    t.set_description("Awaiting manual approval")
                    t.n = 100.0
                    t.refresh()
                    if stop_on_manual_approval:
                        t.close()
                        return None
                elif iteration["state"] == RunStatus.FAILURE.value:
                    t.set_description("Optimization run failed")
                    t.close()
                    raise HirundoError(
                        f"Optimization run failed with error: {iteration['result']}"
                    )
        raise HirundoError("Optimization run failed with an unknown error")

    @overload
    def check_run(
        self, stop_on_manual_approval: typing.Literal[True]
    ) -> typing.Union[pd.DataFrame, None]:
        ...

    @overload
    def check_run(
        self, stop_on_manual_approval: typing.Literal[False] = False
    ) -> pd.DataFrame:
        ...

    def check_run(
        self, stop_on_manual_approval: bool = False
    ) -> typing.Union[pd.DataFrame, None]:
        """
        Check the status of the current active instance's run.

        Returns:
            A pandas DataFrame with the results of the optimization run

        """
        if not self.run_id:
            raise ValueError("No run has been started")
        return self.check_run_by_id(self.run_id, stop_on_manual_approval)

    @staticmethod
    async def acheck_run_by_id(run_id: str, retry=0) -> AsyncGenerator[dict, None]:
        """
        Async version of :func:`check_run_by_id`

        Check the status of a run given its ID.

        This generator will produce values to show progress of the run.

        Args:
            run_id: The `run_id` produced by a `run_optimization` call
            retry: A number used to track the number of retries to limit re-checks. *Do not* provide this value manually.

        Yields:
            Each event will be a dict, where:
            - `"state"` is PENDING, STARTED, RETRY, FAILURE or SUCCESS
            - `"result"` is a string describing the progress as a percentage for a PENDING state, or the error for a FAILURE state or the results for a SUCCESS state

        """
        logger.debug("Checking run with ID: %s", run_id)
        if retry > MAX_RETRIES:
            raise HirundoError("Max retries reached")
        last_event = None
        async with httpx.AsyncClient(
            timeout=httpx.Timeout(None, connect=5.0)
        ) as client:
            async_iterator = await aiter_sse_retrying(
                client,
                "GET",
                f"{API_HOST}/dataset-optimization/run/{run_id}",
                headers=get_auth_headers(),
            )
            async for sse in async_iterator:
                if sse.event == "ping":
                    continue
                logger.debug(
                    "[ASYNC] Received event: %s with data: %s and ID: %s and retry: %s",
                    sse.event,
                    sse.data,
                    sse.id,
                    sse.retry,
                )
                last_event = json.loads(sse.data)
                yield last_event["data"]
        if not last_event or last_event["data"]["state"] == RunStatus.PENDING.value:
            OptimizationDataset.acheck_run_by_id(run_id, retry + 1)

    async def acheck_run(self) -> AsyncGenerator[dict, None]:
        """
        Async version of :func:`check_run`

        Check the status of the current active instance's run.

        This generator will produce values to show progress of the run.

        Yields:
            Each event will be a dict, where:
            - `"state"` is PENDING, STARTED, RETRY, FAILURE or SUCCESS
            - `"result"` is a string describing the progress as a percentage for a PENDING state, or the error for a FAILURE state or the results for a SUCCESS state

        """
        if not self.run_id:
            raise ValueError("No run has been started")
        async for iteration in self.acheck_run_by_id(self.run_id):
            yield iteration

    @staticmethod
    def cancel_by_id(run_id: str) -> None:
        """
        Cancel the dataset optimization run for the given `run_id`.

        Args:
            run_id: The ID of the run to cancel
        """
        if not run_id:
            raise ValueError("No run has been started")
        logger.info("Cancelling run with ID: %s", run_id)
        response = requests.delete(
            f"{API_HOST}/dataset-optimization/run/{run_id}",
            headers=get_auth_headers(),
            timeout=MODIFY_TIMEOUT,
        )
        response.raise_for_status()

    def cancel(self) -> None:
        """
        Cancel the current active instance's run.
        """
        if not self.run_id:
            raise ValueError("No run has been started")
        self.cancel_by_id(self.run_id)<|MERGE_RESOLUTION|>--- conflicted
+++ resolved
@@ -298,13 +298,8 @@
     @staticmethod
     def _read_csv_to_df(data: dict):
         if data["state"] == RunStatus.SUCCESS.value:
-<<<<<<< HEAD
-            data["result"] = pd.read_csv(
-                StringIO(data["result"]), dtype=CUSTOMER_INTERCHANGE_DTYPES
-=======
             data["result"] = OptimizationDataset._clean_df_index(
-                pd.read_csv(StringIO(data["result"]))
->>>>>>> 3c98b18f
+                pd.read_csv(StringIO(data["result"]), dtype=CUSTOMER_INTERCHANGE_DTYPES)
             )
         else:
             pass
