--- conflicted
+++ resolved
@@ -586,16 +586,10 @@
                 else:
                     if "detail" in last_event:
                         raise HirundoError(last_event["detail"])
-<<<<<<< HEAD
-                    else:
-                        raise HirundoError("Unknown error")
-                OptimizationDataset._read_csvs_to_df(data)
-=======
                     elif "reason" in last_event:
                         raise HirundoError(last_event["reason"])
                     else:
                         raise HirundoError("Unknown error")
->>>>>>> 9428b2c9
                 yield data
         if not last_event or last_event["data"]["state"] == RunStatus.PENDING.value:
             OptimizationDataset._check_run_by_id(run_id, retry + 1)
