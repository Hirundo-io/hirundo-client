import json
import typing
from collections.abc import AsyncGenerator, Generator
from enum import Enum
from io import StringIO
from typing import Union, overload

import httpx
import pandas as pd
import requests
from pydantic import BaseModel, Field, model_validator
from tqdm import tqdm
from tqdm.contrib.logging import logging_redirect_tqdm

from hirundo._env import API_HOST
from hirundo._headers import get_auth_headers, json_headers
from hirundo._iter_sse_retrying import aiter_sse_retrying, iter_sse_retrying
from hirundo._timeouts import MODIFY_TIMEOUT, READ_TIMEOUT
from hirundo.enum import DatasetMetadataType, LabellingType
from hirundo.logger import get_logger
from hirundo.storage import StorageIntegration, StorageLink

logger = get_logger(__name__)


class HirundoError(Exception):
    """
    Custom exception used to indicate errors in `hirundo` dataset optimization runs
    """

    pass


MAX_RETRIES = 200  # Max 200 retries for HTTP SSE connection


class RunStatus(Enum):
    STARTED = "STARTED"
    PENDING = "PENDING"
    SUCCESS = "SUCCESS"
    FAILURE = "FAILURE"
    AWAITING_MANUAL_APPROVAL = "AWAITING MANUAL APPROVAL"


class OptimizationDataset(BaseModel):
    name: str
    """
    The name of the dataset. Used to identify it amongst the list of datasets
    belonging to your organization in `hirundo`.
    """
    labelling_type: LabellingType
    """
    Indicates the labelling type of the dataset. The labelling type can be one of the following:
    - `LabellingType.SingleLabelClassification`: Indicates that the dataset is for classification tasks
    - `LabellingType.ObjectDetection`: Indicates that the dataset is for object detection tasks
    """
    dataset_storage: Union[StorageLink, None]
    """
    The storage link to the dataset. This can be a link to a file or a directory containing the dataset.
    If `None`, the `dataset_id` field must be set.
    """

    classes: list[str]
    """
    A full list of possible classes used in classification / object detection.
    It is currently required for clarity and performance.
    """
    dataset_metadata_path: str = "metadata.csv"
    """
    The path to the dataset metadata file within storage integration, e.g. S3 Bucket / GCP Bucket / Azure Blob storage / Git repo.
    Note: This path will be prefixed with the `StorageLink`'s `path`.
    """
    dataset_metadata_type: DatasetMetadataType = DatasetMetadataType.HirundoCSV
    """
    The type of dataset metadata file. The dataset metadata file can be one of the following:
    - `DatasetMetadataType.HirundoCSV`: Indicates that the dataset metadata file is a CSV file with the Hirundo format

    Currently no other formats are supported. Future versions of `hirundo` may support additional formats.
    """

    storage_integration_id: Union[int, None] = Field(default=None, init=False)
    """
    The ID of the storage integration used to store the dataset and metadata.
    """
    dataset_id: Union[int, None] = Field(default=None, init=False)
    """
    The ID of the dataset created on the server.
    """
    run_id: Union[str, None] = Field(default=None, init=False)
    """
    The ID of the Dataset Optimization run created on the server.
    """

    @model_validator(mode="after")
    def validate_dataset(self):
        if self.dataset_storage is None and self.storage_integration_id is None:
            raise ValueError("No dataset storage has been provided")
        return self

    @staticmethod
    def list(organization_id: Union[int, None] = None) -> list[dict]:
        """
        Lists all the `OptimizationDataset` instances created by user's default organization
        or the `organization_id` passed
        Note: The return type is `list[dict]` and not `list[OptimizationDataset]`

        Args:
            organization_id: The ID of the organization to list the datasets for.
        """
        response = requests.get(
            f"{API_HOST}/dataset-optimization/dataset/",
            params={"dataset_organization_id": organization_id},
            headers=get_auth_headers(),
            timeout=READ_TIMEOUT,
        )
        response.raise_for_status()
        return response.json()

    @staticmethod
    def delete_by_id(dataset_id: int) -> None:
        """
        Deletes a `OptimizationDataset` instance from the server by its ID

        Args:
            dataset_id: The ID of the `OptimizationDataset` instance to delete
        """
        response = requests.delete(
            f"{API_HOST}/dataset-optimization/dataset/{dataset_id}",
            headers=get_auth_headers(),
            timeout=MODIFY_TIMEOUT,
        )
        response.raise_for_status()
        logger.info("Deleted dataset with ID: %s", dataset_id)

    def delete(self, storage_integration=True) -> None:
        """
        Deletes the active `OptimizationDataset` instance from the server.
        It can only be used on a `OptimizationDataset` instance that has been created.

        Args:
            storage_integration: If True, the `OptimizationDataset`'s `StorageIntegration` will also be deleted

        Note: If `storage_integration` is not set to `False` then the `storage_integration_id` must be set
        This can either be set manually or by creating the `StorageIntegration` instance via the `OptimizationDataset`'s
        `create` method
        """
        if storage_integration:
            if not self.storage_integration_id:
                raise ValueError("No storage integration has been created")
            StorageIntegration.delete_by_id(self.storage_integration_id)
        if not self.dataset_id:
            raise ValueError("No dataset has been created")
        self.delete_by_id(self.dataset_id)

    def create(self) -> int:
        """
        Create a `OptimizationDataset` instance on the server.
        If `storage_integration_id` is not set, it will be created.
        """
        if not self.dataset_storage:
            raise ValueError("No dataset storage has been provided")
        if (
            self.dataset_storage
            and self.dataset_storage.storage_integration
            and not self.storage_integration_id
        ):
            self.storage_integration_id = (
                self.dataset_storage.storage_integration.create()
            )
        model_dict = self.model_dump()
        # ⬆️ Get dict of model fields from Pydantic model instance
        dataset_response = requests.post(
            f"{API_HOST}/dataset-optimization/dataset/",
            json={
                "dataset_storage": {
                    "storage_integration_id": self.storage_integration_id,
                    "path": self.dataset_storage.path,
                },
                **{k: model_dict[k] for k in model_dict.keys() - {"dataset_storage"}},
            },
            headers={
                **json_headers,
                **get_auth_headers(),
            },
            timeout=MODIFY_TIMEOUT,
        )
        dataset_response.raise_for_status()
        self.dataset_id = dataset_response.json()["id"]
        if not self.dataset_id:
            raise HirundoError("Failed to create the dataset")
        logger.info("Created dataset with ID: %s", self.dataset_id)
        return self.dataset_id

    @staticmethod
    def launch_optimization_run(dataset_id: int) -> str:
        """
        Run the dataset optimization process on the server using the dataset with the given ID
        i.e. `dataset_id`.

        Args:
            dataset_id: The ID of the dataset to run optimization on.

        Returns:
            ID of the run (`run_id`).
        """
        run_response = requests.post(
            f"{API_HOST}/dataset-optimization/run/{dataset_id}",
            headers=get_auth_headers(),
            timeout=MODIFY_TIMEOUT,
        )
        run_response.raise_for_status()
        return run_response.json()["run_id"]

    def run_optimization(self) -> str:
        """
        If the dataset was not created on the server yet, it is created.
        Run the dataset optimization process on the server using the active `OptimizationDataset` instance

        Returns:
            An ID of the run (`run_id`) and stores that `run_id` on the instance
        """
        try:
            if not self.dataset_id:
                self.dataset_id = self.create()
            run_id = self.launch_optimization_run(self.dataset_id)
            self.run_id = run_id
            logger.info("Started the run with ID: %s", run_id)
            return run_id
        except requests.HTTPError as error:
            try:
                content = error.response.json()
                logger.error(
                    "HTTP Error! Status code:",
                    error.response.status_code,
                    "Content:",
                    content,
                )
            except Exception:
                content = error.response.text
            raise HirundoError(
                f"Failed to start the run. Status code: {error.response.status_code} Content: {content}"
            ) from error
        except Exception as error:
            raise HirundoError(f"Failed to start the run: {error}") from error

    def clean_ids(self):
        """
        Reset `dataset_id`, `storage_integration_id`, and `run_id` values on the instance to default value of `None`
        """
        self.storage_integration_id = None
        self.dataset_id = None
        self.run_id = None

    @staticmethod
    def _read_csv_to_df(data: dict):
        if data["state"] == RunStatus.SUCCESS.value:
            data["result"] = pd.read_csv(StringIO(data["result"]))
        else:
            pass

    @staticmethod
    def _check_run_by_id(run_id: str, retry=0) -> Generator[dict, None, None]:
        if retry > MAX_RETRIES:
            raise HirundoError("Max retries reached")
        last_event = None
        with httpx.Client(timeout=httpx.Timeout(None, connect=5.0)) as client:
            for sse in iter_sse_retrying(
                client,
                "GET",
                f"{API_HOST}/dataset-optimization/run/{run_id}",
                headers=get_auth_headers(),
            ):
                if sse.event == "ping":
                    continue
                logger.debug(
                    "[SYNC] received event: %s with data: %s and ID: %s and retry: %s",
                    sse.event,
                    sse.data,
                    sse.id,
                    sse.retry,
                )
                last_event = json.loads(sse.data)
                if not last_event:
                    continue
                data = last_event["data"]
                OptimizationDataset._read_csv_to_df(data)
                yield data
        if not last_event or last_event["data"]["state"] == RunStatus.PENDING.value:
            OptimizationDataset._check_run_by_id(run_id, retry + 1)

    @staticmethod
    @overload
    def check_run_by_id(
<<<<<<< HEAD
        self, run_id: str, stop_on_manual_approval: typing.Literal[True]
    ) -> typing.Optional[pd.DataFrame]:
=======
        run_id: str, stop_on_manual_approval: typing.Literal[True]
    ) -> typing.Union[pd.DataFrame, None]:
>>>>>>> 29d8b084
        ...

    @staticmethod
    @overload
    def check_run_by_id(
        run_id: str, stop_on_manual_approval: typing.Literal[False] = False
    ) -> pd.DataFrame:
        ...

    @staticmethod
    @overload
    def check_run_by_id(
<<<<<<< HEAD
        self, run_id: str, stop_on_manual_approval: bool
    ) -> typing.Optional[pd.DataFrame]:
=======
        run_id: str, stop_on_manual_approval: bool
    ) -> typing.Union[pd.DataFrame, None]:
>>>>>>> 29d8b084
        ...

    @staticmethod
    def check_run_by_id(
<<<<<<< HEAD
        self, run_id: str, stop_on_manual_approval: bool = False
    ) -> typing.Optional[pd.DataFrame]:
=======
        run_id: str, stop_on_manual_approval: bool = False
    ) -> typing.Union[pd.DataFrame, None]:
>>>>>>> 29d8b084
        """
        Check the status of a run given its ID

        Args:
            run_id: The `run_id` produced by a `run_optimization` call
            stop_on_manual_approval: If True, the function will return `None` if the run is awaiting manual approval

        Returns:
            A pandas DataFrame with the results of the optimization run

        Raises:
            HirundoError: If the maximum number of retries is reached or if the run fails
        """
        logger.debug("Checking run with ID: %s", run_id)
        with logging_redirect_tqdm():
            t = tqdm(total=100.0)
            for iteration in OptimizationDataset._check_run_by_id(run_id):
                if iteration["state"] == RunStatus.SUCCESS.value:
                    t.set_description("Optimization run completed successfully")
                    t.n = 100.0
                    t.refresh()
                    t.close()
                    return iteration["result"]
                elif iteration["state"] == RunStatus.PENDING.value:
                    t.set_description("Optimization run queued and not yet started")
                    t.n = 0.0
                    t.refresh()
                elif iteration["state"] == RunStatus.STARTED.value:
                    t.set_description(
                        "Optimization run in progress. Downloading dataset"
                    )
                    t.n = 0.0
                    t.refresh()
                elif iteration["state"] is None:
                    if (
                        iteration["result"]
                        and isinstance(iteration["result"], dict)
                        and iteration["result"]["result"]
                        and isinstance(iteration["result"]["result"], str)
                    ):
                        current_progress_percentage = float(
                            iteration["result"]["result"].removesuffix("% done")
                        )
                        desc = (
                            "Optimization run completed. Uploading results"
                            if current_progress_percentage == 100.0
                            else "Optimization run in progress"
                        )
                        t.set_description(desc)
                        t.n = current_progress_percentage
                        t.refresh()
                elif iteration["state"] == RunStatus.AWAITING_MANUAL_APPROVAL.value:
                    t.set_description("Awaiting manual approval")
                    t.n = 100.0
                    t.refresh()
                    if stop_on_manual_approval:
                        t.close()
                        return None
                elif iteration["state"] == RunStatus.FAILURE.value:
                    t.set_description("Optimization run failed")
                    t.close()
                    raise HirundoError(
                        f"Optimization run failed with error: {iteration['result']}"
                    )
        raise HirundoError("Optimization run failed with an unknown error")

    @overload
    def check_run(
        self, stop_on_manual_approval: typing.Literal[True]
    ) -> typing.Union[pd.DataFrame, None]:
        ...

    @overload
    def check_run(
        self, stop_on_manual_approval: typing.Literal[False] = False
    ) -> pd.DataFrame:
        ...

    def check_run(
        self, stop_on_manual_approval: bool = False
    ) -> typing.Union[pd.DataFrame, None]:
        """
        Check the status of the current active instance's run.

        Returns:
            A pandas DataFrame with the results of the optimization run

        """
        if not self.run_id:
            raise ValueError("No run has been started")
        return self.check_run_by_id(self.run_id, stop_on_manual_approval)

    @staticmethod
    async def acheck_run_by_id(run_id: str, retry=0) -> AsyncGenerator[dict, None]:
        """
        Async version of :func:`check_run_by_id`

        Check the status of a run given its ID.

        This generator will produce values to show progress of the run.

        Args:
            run_id: The `run_id` produced by a `run_optimization` call
            retry: A number used to track the number of retries to limit re-checks. *Do not* provide this value manually.

        Yields:
            Each event will be a dict, where:
            - `"state"` is PENDING, STARTED, RETRY, FAILURE or SUCCESS
            - `"result"` is a string describing the progress as a percentage for a PENDING state, or the error for a FAILURE state or the results for a SUCCESS state

        """
        logger.debug("Checking run with ID: %s", run_id)
        if retry > MAX_RETRIES:
            raise HirundoError("Max retries reached")
        last_event = None
        async with httpx.AsyncClient(
            timeout=httpx.Timeout(None, connect=5.0)
        ) as client:
            async_iterator = await aiter_sse_retrying(
                client,
                "GET",
                f"{API_HOST}/dataset-optimization/run/{run_id}",
                headers=get_auth_headers(),
            )
            async for sse in async_iterator:
                if sse.event == "ping":
                    continue
                logger.debug(
                    "[ASYNC] Received event: %s with data: %s and ID: %s and retry: %s",
                    sse.event,
                    sse.data,
                    sse.id,
                    sse.retry,
                )
                last_event = json.loads(sse.data)
                yield last_event["data"]
        if not last_event or last_event["data"]["state"] == RunStatus.PENDING.value:
            OptimizationDataset.acheck_run_by_id(run_id, retry + 1)

    async def acheck_run(self) -> AsyncGenerator[dict, None]:
        """
        Async version of :func:`check_run`

        Check the status of the current active instance's run.

        This generator will produce values to show progress of the run.

        Yields:
            Each event will be a dict, where:
            - `"state"` is PENDING, STARTED, RETRY, FAILURE or SUCCESS
            - `"result"` is a string describing the progress as a percentage for a PENDING state, or the error for a FAILURE state or the results for a SUCCESS state

        """
        if not self.run_id:
            raise ValueError("No run has been started")
        async for iteration in self.acheck_run_by_id(self.run_id):
            yield iteration

    @staticmethod
    def cancel_by_id(run_id: str) -> None:
        """
        Cancel the dataset optimization run for the given `run_id`.

        Args:
            run_id: The ID of the run to cancel
        """
        if not run_id:
            raise ValueError("No run has been started")
        logger.info("Cancelling run with ID: %s", run_id)
        response = requests.delete(
            f"{API_HOST}/dataset-optimization/run/{run_id}",
            headers=get_auth_headers(),
            timeout=MODIFY_TIMEOUT,
        )
        response.raise_for_status()

    def cancel(self) -> None:
        """
        Cancel the current active instance's run.
        """
        if not self.run_id:
            raise ValueError("No run has been started")
        self.cancel_by_id(self.run_id)<|MERGE_RESOLUTION|>--- conflicted
+++ resolved
@@ -291,13 +291,8 @@
     @staticmethod
     @overload
     def check_run_by_id(
-<<<<<<< HEAD
-        self, run_id: str, stop_on_manual_approval: typing.Literal[True]
+        run_id: str, stop_on_manual_approval: typing.Literal[True]
     ) -> typing.Optional[pd.DataFrame]:
-=======
-        run_id: str, stop_on_manual_approval: typing.Literal[True]
-    ) -> typing.Union[pd.DataFrame, None]:
->>>>>>> 29d8b084
         ...
 
     @staticmethod
@@ -310,24 +305,14 @@
     @staticmethod
     @overload
     def check_run_by_id(
-<<<<<<< HEAD
-        self, run_id: str, stop_on_manual_approval: bool
+        run_id: str, stop_on_manual_approval: bool
     ) -> typing.Optional[pd.DataFrame]:
-=======
-        run_id: str, stop_on_manual_approval: bool
-    ) -> typing.Union[pd.DataFrame, None]:
->>>>>>> 29d8b084
         ...
 
     @staticmethod
     def check_run_by_id(
-<<<<<<< HEAD
-        self, run_id: str, stop_on_manual_approval: bool = False
+        run_id: str, stop_on_manual_approval: bool = False
     ) -> typing.Optional[pd.DataFrame]:
-=======
-        run_id: str, stop_on_manual_approval: bool = False
-    ) -> typing.Union[pd.DataFrame, None]:
->>>>>>> 29d8b084
         """
         Check the status of a run given its ID
 
