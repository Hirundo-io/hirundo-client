import typing
import zipfile
from collections.abc import Mapping
from pathlib import Path
from typing import IO, cast

import requests
from pydantic_core import Url

from hirundo._dataframe import (
    float32,
    has_pandas,
    has_polars,
    int32,
    pd,
    pl,
    string,
)
from hirundo._env import API_HOST
from hirundo._headers import _get_auth_headers
from hirundo._timeouts import DOWNLOAD_READ_TIMEOUT
from hirundo.dataset_optimization_results import (
    DataFrameType,
    DatasetOptimizationResults,
)
from hirundo.logger import get_logger

if typing.TYPE_CHECKING:
    from pandas._typing import DtypeArg

ZIP_FILE_CHUNK_SIZE = 50 * 1024 * 1024  # 50 MB

Dtype = typing.Union[type[int32], type[float32], type[string]]


CUSTOMER_INTERCHANGE_DTYPES: Mapping[str, Dtype] = {
    "image_path": string,
    "label_path": string,
    "segments_mask_path": string,
    "segment_id": int32,
    "label": string,
    "bbox_id": string,
    "xmin": float32,
    "ymin": float32,
    "xmax": float32,
    "ymax": float32,
    "suspect_level": float32,  # If exists, must be one of the values in the enum below
    "suggested_label": string,
    "suggested_label_conf": float32,
    "status": string,
    # ⬆️ If exists, must be one of the following:
    # NO_LABELS/MISSING_IMAGE/INVALID_IMAGE/INVALID_BBOX/INVALID_BBOX_SIZE/INVALID_SEG/INVALID_SEG_SIZE
}

logger = get_logger(__name__)


def _clean_df_index(df: "pd.DataFrame") -> "pd.DataFrame":
    """
    Clean the index of a DataFrame in case it has unnamed columns.

    Args:
        df (DataFrame): DataFrame to clean

    Returns:
        Cleaned Pandas DataFrame
    """
    index_cols = sorted(
        [col for col in df.columns if col.startswith("Unnamed")], reverse=True
    )
    if len(index_cols) > 0:
        df.set_index(index_cols.pop(), inplace=True)
        df.rename_axis(index=None, columns=None, inplace=True)
        if len(index_cols) > 0:
            df.drop(columns=index_cols, inplace=True)

    return df


def load_df(
    file: "typing.Union[str, IO[bytes]]",
) -> "DataFrameType":
    """
    Load a DataFrame from a CSV file.

    Args:
        file_name: The name of the CSV file to load.
        dtypes: The data types of the columns in the DataFrame.

    Returns:
        The loaded DataFrame or `None` if neither Polars nor Pandas is available.
    """
    if has_polars:
        return pl.read_csv(file, schema_overrides=CUSTOMER_INTERCHANGE_DTYPES)
    elif has_pandas:
<<<<<<< HEAD
=======
        if typing.TYPE_CHECKING:
            from pandas._typing import DtypeArg

>>>>>>> c655dbd2
        dtype = cast("DtypeArg", CUSTOMER_INTERCHANGE_DTYPES)
        #  ⬆️ Casting since CUSTOMER_INTERCHANGE_DTYPES is a Mapping[str, Dtype] in this case
        df = pd.read_csv(file, dtype=dtype)
        return cast("DataFrameType", _clean_df_index(df))
        #  ⬆️ Casting since the return type is pd.DataFrame, but this is what DataFrameType is in this case
    else:
        return None


def get_mislabel_suspect_filename(filenames: list[str]):
    mislabel_suspect_filename = "mislabel_suspects.csv"
    if mislabel_suspect_filename not in filenames:
        mislabel_suspect_filename = "image_mislabel_suspects.csv"
    if mislabel_suspect_filename not in filenames:
        mislabel_suspect_filename = "suspects.csv"
    if mislabel_suspect_filename not in filenames:
        raise ValueError(
            "None of mislabel_suspects.csv, image_mislabel_suspects.csv or suspects.csv were found in the zip file"
        )
    return mislabel_suspect_filename


def download_and_extract_zip(
    run_id: str, zip_url: str
) -> DatasetOptimizationResults[DataFrameType]:
    """
    Download and extract the zip file from the given URL.

    Note: It will only extract the `mislabel_suspects.csv` (vision - classification)
    or `image_mislabel_suspects.csv` & `object_mislabel_suspects.csv` (vision - OD)
    or `suspects.csv` (STT)
    and `warnings_and_errors.csv` files from the zip file.

    Args:
        run_id: The ID of the optimization run.
        zip_url: The URL of the zip file to download.

    Returns:
        The dataset optimization results object.
    """
    # Define the local file path
    cache_dir = Path.home() / ".hirundo" / "cache"
    cache_dir.mkdir(parents=True, exist_ok=True)
    zip_file_path = cache_dir / f"{run_id}.zip"

    headers = None
    if Url(zip_url).scheme == "file":
        zip_url = (
            f"{API_HOST}/dataset-optimization/run/local-download"
            + zip_url.replace("file://", "")
        )
        headers = _get_auth_headers()
    # Stream the zip file download
    with requests.get(
        zip_url,
        headers=headers,
        timeout=DOWNLOAD_READ_TIMEOUT,
        stream=True,
    ) as r:
        r.raise_for_status()
        with open(zip_file_path, "wb") as f:
            for chunk in r.iter_content(chunk_size=ZIP_FILE_CHUNK_SIZE):
                f.write(chunk)
        logger.info(
            "Successfully downloaded the result zip file for run ID %s to %s",
            run_id,
            zip_file_path,
        )

        with zipfile.ZipFile(zip_file_path, "r") as z:
            # Extract suspects file
            suspects_df = None
            object_suspects_df = None
            warnings_and_errors_df = None

            filenames = []
            try:
                filenames = [file.filename for file in z.filelist]
            except Exception as e:
                logger.error("Failed to get filenames from ZIP", exc_info=e)

            try:
                mislabel_suspect_filename = get_mislabel_suspect_filename(filenames)
                with z.open(mislabel_suspect_filename) as suspects_file:
                    suspects_df = load_df(suspects_file)
                logger.debug(
                    "Successfully loaded mislabel suspects into DataFrame for run ID %s",
                    run_id,
                )
            except Exception as e:
                logger.error(
                    "Failed to load mislabel suspects into DataFrame", exc_info=e
                )

            object_mislabel_suspects_filename = "object_mislabel_suspects.csv"
            if object_mislabel_suspects_filename in filenames:
                try:
                    with z.open(
                        object_mislabel_suspects_filename
                    ) as object_suspects_file:
                        object_suspects_df = load_df(object_suspects_file)
                    logger.debug(
                        "Successfully loaded object mislabel suspects into DataFrame for run ID %s",
                        run_id,
                    )
                except Exception as e:
                    logger.error(
                        "Failed to load object mislabel suspects into DataFrame",
                        exc_info=e,
                    )

            try:
                # Extract warnings_and_errors file
                with z.open("warnings_and_errors.csv") as warnings_file:
                    warnings_and_errors_df = load_df(warnings_file)
                logger.debug(
                    "Successfully loaded warnings and errors into DataFrame for run ID %s",
                    run_id,
                )
            except Exception as e:
                logger.error(
                    "Failed to load warnings and errors into DataFrame", exc_info=e
                )

            return DatasetOptimizationResults[DataFrameType](
                cached_zip_path=zip_file_path,
                suspects=suspects_df,
                object_suspects=object_suspects_df,
                warnings_and_errors=warnings_and_errors_df,
            )


def load_from_zip(
    zip_path: Path, file_name: str
) -> "typing.Union[pd.DataFrame, pl.DataFrame, None]":
    """
    Load a given file from a given zip file.

    Args:
        zip_path: The path to the zip file.
        file_name: The name of the file to load.

    Returns:
        The loaded DataFrame or `None` if neither Polars nor Pandas is available.
    """
    with zipfile.ZipFile(zip_path, "r") as z:
        try:
            with z.open(file_name) as file:
                return load_df(file)
        except Exception as e:
            logger.error("Failed to load %s from zip file", file_name, exc_info=e)
    return None<|MERGE_RESOLUTION|>--- conflicted
+++ resolved
@@ -24,9 +24,6 @@
     DatasetOptimizationResults,
 )
 from hirundo.logger import get_logger
-
-if typing.TYPE_CHECKING:
-    from pandas._typing import DtypeArg
 
 ZIP_FILE_CHUNK_SIZE = 50 * 1024 * 1024  # 50 MB
 
@@ -93,12 +90,9 @@
     if has_polars:
         return pl.read_csv(file, schema_overrides=CUSTOMER_INTERCHANGE_DTYPES)
     elif has_pandas:
-<<<<<<< HEAD
-=======
         if typing.TYPE_CHECKING:
             from pandas._typing import DtypeArg
 
->>>>>>> c655dbd2
         dtype = cast("DtypeArg", CUSTOMER_INTERCHANGE_DTYPES)
         #  ⬆️ Casting since CUSTOMER_INTERCHANGE_DTYPES is a Mapping[str, Dtype] in this case
         df = pd.read_csv(file, dtype=dtype)
