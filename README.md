# Hirundo

This package exposes access to Hirundo APIs for dataset optimization for Machine Learning.

Dataset optimization is currently available for datasets labelled for classification and object detection.


Support dataset storage configs include:
   - Google Cloud (GCP) Storage
   - Amazon Web Services (AWS) S3
   - Git LFS (Large File Storage) repositories (e.g. GitHub or HuggingFace)

Optimizing a classification dataset
-----------------------------------

Currently ``hirundo`` requires a CSV file with the following columns (all columns are required):
   - ``image_path``: The location of the image within the dataset ``root``
   - ``label``: The label of the image, i.e. which the class that was annotated for this image

And outputs a CSV with the same columns and:
   - ``suspect_level``: mislabel suspect level
   - ``suggested_label``: suggested label
   - ``suggested_label_conf``: suggested label confidence

Optimizing an object detection (OD) dataset
-------------------------------------------

Currently ``hirundo`` requires a CSV file with the following columns (all columns are required):
   - ``image_path``: The location of the image within the dataset ``root``
   - ``bbox_id``: The index of the bounding box within the dataset. Used to indicate label suspects
   - ``label``: The label of the image, i.e. which the class that was annotated for this image
   - ``x1``, ``y1``, ``x2``, ``y2``: The bounding box coordinates of the object within the image

And outputs a CSV with the same columns and:
   - ``suspect_level``: object mislabel suspect level
   - ``suggested_label``: suggested object label
   - ``suggested_label_conf``: suggested object label confidence

Note: This Python package must be used alongside a Hirundo server, either the SaaS platform, a custom VPC deployment or an on-premises installation.


## Installation

You can install the codebase with a simple `pip install hirundo` to install the latest version of this package. If you prefer to install from the Git repository and/or need a specific version or branch, you can simply clone the repository, check out the relevant commit and then run `pip install .` to install that version. A full list of dependencies can be found in `requirements.txt`, but these will be installed automatically by either of these commands.

## Usage

Classification example:
```python
<<<<<<< HEAD
from hirundo.dataset_optimization import OptimizationDataset
from hirundo.enum import LabellingType
from hirundo.storage import StorageIntegration, StorageLink, StorageTypes
=======
from hirundo import (
    HirundoCSV,
    LabelingType,
    OptimizationDataset,
    StorageGCP,
    StorageConfig,
    StorageTypes,
)
>>>>>>> 9428b2c9

gcp_bucket = StorageGCP(
    bucket_name="cifar100bucket",
    project="Hirundo-global",
    credentials_json=json.loads(os.environ["GCP_CREDENTIALS"]),
)
test_dataset = OptimizationDataset(
    name="TEST-GCP cifar 100 classification dataset",
    labeling_type=LabelingType.SINGLE_LABEL_CLASSIFICATION,
    storage_config=StorageConfig(
        name="cifar100bucket",
        type=StorageTypes.GCP,
        gcp=gcp_bucket,
    ),
    data_root_url=gcp_bucket.get_url(path="/pytorch-cifar/data"),
    labeling_info=HirundoCSV(
        csv_url=gcp_bucket.get_url(path="/pytorch-cifar/data/cifar100.csv"),
    ),
    classes=cifar100_classes,
)

test_dataset.run_optimization()
results = test_dataset.check_run()
print(results)
```


Object detection example:

```python
<<<<<<< HEAD
from hirundo.dataset_optimization import OptimizationDataset
from hirundo.enum import LabellingType
from hirundo.storage import StorageIntegration, StorageLink, StorageTypes
=======
from hirundo import (
    GitRepo,
    HirundoCSV,
    LabelingType,
    OptimizationDataset,
    StorageGit,
    StorageConfig,
    StorageTypes,
)
>>>>>>> 9428b2c9

git_storage = StorageGit(
    repo=GitRepo(
        name="BDD-100k-validation-dataset",
        repository_url="https://git@hf.co/datasets/hirundo-io/bdd100k-validation-only.git",
    ),
    branch="main",
)
test_dataset = OptimizationDataset(
    name="TEST-HuggingFace-BDD-100k-validation-OD-validation-dataset",
    labeling_type=LabelingType.OBJECT_DETECTION,
    storage_config=StorageConfig(
        name="BDD-100k-validation-dataset",
        type=StorageTypes.GIT,
        git=git_storage,
    ),
    data_root_url=git_storage.get_url(path="/BDD100K Val from Hirundo.zip/bdd100k"),
    labeling_info=HirundoCSV(
        csv_url=git_storage.get_url(
            path="/BDD100K Val from Hirundo.zip/bdd100k/bdd100k.csv"
        ),
    ),
    classes=[
        "traffic light",
        "traffic sign",
        "car",
        "pedestrian",
        "bus",
        "truck",
        "rider",
        "bicycle",
        "motorcycle",
        "train",
        "other vehicle",
        "other person",
        "trailer",
    ],
)

test_dataset.run_optimization()
results = test_dataset.check_run()
print(results)
```

Note: Currently we only support the main CPython release 3.9, 3.10 and 3.11. PyPy support may be introduced in the future.

## Further documentation

<<<<<<< HEAD
To learn about more how to use this library, please visit the [documentation](http://docs.hirundo.io/) or see the [Google Colab examples](https://github.com/Hirundo-io/hirundo-client/tree/main/notebooks).
=======
To learn more about how to use this library, please visit the [http://docs.hirundo.io/](documentation) or see the Google Colab examples.
>>>>>>> 9428b2c9
<|MERGE_RESOLUTION|>--- conflicted
+++ resolved
@@ -4,40 +4,43 @@
 
 Dataset optimization is currently available for datasets labelled for classification and object detection.
 
+Support dataset storage configs include:
 
-Support dataset storage configs include:
-   - Google Cloud (GCP) Storage
-   - Amazon Web Services (AWS) S3
-   - Git LFS (Large File Storage) repositories (e.g. GitHub or HuggingFace)
+- Google Cloud (GCP) Storage
+- Amazon Web Services (AWS) S3
+- Git LFS (Large File Storage) repositories (e.g. GitHub or HuggingFace)
 
 Optimizing a classification dataset
------------------------------------
+^^^^^^^^^^^^^^^^^^^^^^^^^^^^^^^^^^^
 
-Currently ``hirundo`` requires a CSV file with the following columns (all columns are required):
-   - ``image_path``: The location of the image within the dataset ``root``
-   - ``label``: The label of the image, i.e. which the class that was annotated for this image
+Currently `hirundo` requires a CSV file with the following columns (all columns are required):
+
+- `image_path`: The location of the image within the dataset `root`
+- `label`: The label of the image, i.e. which the class that was annotated for this image
 
 And outputs a CSV with the same columns and:
-   - ``suspect_level``: mislabel suspect level
-   - ``suggested_label``: suggested label
-   - ``suggested_label_conf``: suggested label confidence
+
+- `suspect_level`: mislabel suspect level
+- `suggested_label`: suggested label
+- `suggested_label_conf`: suggested label confidence
 
 Optimizing an object detection (OD) dataset
--------------------------------------------
+^^^^^^^^^^^^^^^^^^^^^^^^^^^^^^^^^^^^^^^^^^^
 
-Currently ``hirundo`` requires a CSV file with the following columns (all columns are required):
-   - ``image_path``: The location of the image within the dataset ``root``
-   - ``bbox_id``: The index of the bounding box within the dataset. Used to indicate label suspects
-   - ``label``: The label of the image, i.e. which the class that was annotated for this image
-   - ``x1``, ``y1``, ``x2``, ``y2``: The bounding box coordinates of the object within the image
+Currently `hirundo` requires a CSV file with the following columns (all columns are required):
+
+- `image_path`: The location of the image within the dataset `root`
+- `bbox_id`: The index of the bounding box within the dataset. Used to indicate label suspects
+- `label`: The label of the image, i.e. which the class that was annotated for this image
+- `x1`, `y1`, `x2`, `y2`: The bounding box coordinates of the object within the image
 
 And outputs a CSV with the same columns and:
-   - ``suspect_level``: object mislabel suspect level
-   - ``suggested_label``: suggested object label
-   - ``suggested_label_conf``: suggested object label confidence
+
+- `suspect_level`: object mislabel suspect level
+- `suggested_label`: suggested object label
+- `suggested_label_conf`: suggested object label confidence
 
 Note: This Python package must be used alongside a Hirundo server, either the SaaS platform, a custom VPC deployment or an on-premises installation.
-
 
 ## Installation
 
@@ -46,12 +49,8 @@
 ## Usage
 
 Classification example:
+
 ```python
-<<<<<<< HEAD
-from hirundo.dataset_optimization import OptimizationDataset
-from hirundo.enum import LabellingType
-from hirundo.storage import StorageIntegration, StorageLink, StorageTypes
-=======
 from hirundo import (
     HirundoCSV,
     LabelingType,
@@ -60,7 +59,6 @@
     StorageConfig,
     StorageTypes,
 )
->>>>>>> 9428b2c9
 
 gcp_bucket = StorageGCP(
     bucket_name="cifar100bucket",
@@ -87,15 +85,9 @@
 print(results)
 ```
 
-
 Object detection example:
 
 ```python
-<<<<<<< HEAD
-from hirundo.dataset_optimization import OptimizationDataset
-from hirundo.enum import LabellingType
-from hirundo.storage import StorageIntegration, StorageLink, StorageTypes
-=======
 from hirundo import (
     GitRepo,
     HirundoCSV,
@@ -105,7 +97,6 @@
     StorageConfig,
     StorageTypes,
 )
->>>>>>> 9428b2c9
 
 git_storage = StorageGit(
     repo=GitRepo(
@@ -154,8 +145,4 @@
 
 ## Further documentation
 
-<<<<<<< HEAD
-To learn about more how to use this library, please visit the [documentation](http://docs.hirundo.io/) or see the [Google Colab examples](https://github.com/Hirundo-io/hirundo-client/tree/main/notebooks).
-=======
-To learn more about how to use this library, please visit the [http://docs.hirundo.io/](documentation) or see the Google Colab examples.
->>>>>>> 9428b2c9
+To learn more about how to use this library, please visit the [http://docs.hirundo.io/](documentation) or see the [Google Colab examples](https://github.com/Hirundo-io/hirundo-client/tree/main/notebooks).